--- conflicted
+++ resolved
@@ -96,7 +96,6 @@
     // A Quartz scheduler
     private final Scheduler scheduler;
 
-<<<<<<< HEAD
     // A Map for remembering run-once jobs
     private final Map<String, JobKey> runOnceJobs = Maps.newHashMap();
 
@@ -107,13 +106,9 @@
     // concurrent map because two scheduled runs of the same job (handled
     // by two separate threds) may access it concurrently.
     private final ConcurrentMap<String, JobLock> jobLockMap = Maps.newConcurrentMap();
-=======
-    // Mapping between jobs to the job locks they hold
-    private final ConcurrentMap<String, JobLock> jobLockMap;
-    
-    // Mapping between Source wrapper keys and Source classes.
-    private final Map<String, Class<SourceWrapperBase>> sourceWrapperMap;
->>>>>>> 60d3d4d2
+
+    // Mapping between Source wrapper keys and Source wrapper classes
+    private final Map<String, Class<SourceWrapperBase>> sourceWrapperMap = Maps.newHashMap();
 
     // Mapping between jobs to the Source objects used to create work units
     private final Map<String, Source> jobSourceMap = Maps.newHashMap();
@@ -143,22 +138,6 @@
         this.properties = properties;
         this.scheduler = new StdSchedulerFactory().getScheduler();
 
-<<<<<<< HEAD
-=======
-        // This needs to be a concurrent map because two scheduled runs of the
-        // same job (handled by two separate threds) may access it concurrently
-        this.jobLockMap = Maps.newConcurrentMap();
-        this.sourceWrapperMap = Maps.newHashMap();
-        
-        this.jobSourceMap = Maps.newHashMap();
-        populateSourceWrapperMap(properties, sourceWrapperMap);
-        
-        this.jobTaskCountMap = Maps.newHashMap();
-        this.jobTaskStatesMap = Maps.newHashMap();
-        this.jobStartTimeMap = Maps.newHashMap();
-        this.lastJobIdMap = Maps.newHashMap();
-
->>>>>>> 60d3d4d2
         this.jobStateStore = new FsStateStore(
                 properties.getProperty(ConfigurationKeys.STATE_STORE_FS_URI_KEY),
                 properties.getProperty(ConfigurationKeys.STATE_STORE_ROOT_DIR_KEY),
@@ -167,6 +146,8 @@
                 properties.getProperty(ConfigurationKeys.STATE_STORE_FS_URI_KEY),
                 properties.getProperty(ConfigurationKeys.STATE_STORE_ROOT_DIR_KEY),
                 TaskState.class);
+
+        populateSourceWrapperMap();
     }
 
     @Override
@@ -428,21 +409,21 @@
     
     /**
      * Populates map of String keys to {@link SourceWrapperBase} classes.
-     * @param props
-     * @param sourceWrapperMap
-     * @throws ClassNotFoundException
      */
     @SuppressWarnings("unchecked")
-    private void populateSourceWrapperMap(Properties props, Map<String, Class<SourceWrapperBase>> sourceWrapperMap) throws ClassNotFoundException {
-        // default must be defined, but properties can overwrite if needed
-        sourceWrapperMap.put(ConfigurationKeys.DEFAULT_SOURCE_WRAPPER, SourceWrapperBase.class);
-      
+    private void populateSourceWrapperMap() throws ClassNotFoundException {
+        // Default must be defined, but properties can overwrite if needed.
+        this.sourceWrapperMap.put(ConfigurationKeys.DEFAULT_SOURCE_WRAPPER,
+                SourceWrapperBase.class);
+
         String propStr = properties.getProperty(
-            ConfigurationKeys.SOURCE_WRAPPERS, 
-            "default:" + SourceWrapperBase.class.getName());
+                ConfigurationKeys.SOURCE_WRAPPERS,
+                "default:" + SourceWrapperBase.class.getName());
         for (String entry : Splitter.on(";").trimResults().split(propStr)) {
-          List<String> tokens = Splitter.on(":").trimResults().splitToList(entry);
-          sourceWrapperMap.put(tokens.get(0).toLowerCase(), (Class<SourceWrapperBase>) Class.forName(tokens.get(1)));
+            List<String> tokens = Splitter.on(":").trimResults().splitToList(entry);
+            this.sourceWrapperMap.put(
+                    tokens.get(0).toLowerCase(),
+                    (Class<SourceWrapperBase>) Class.forName(tokens.get(1)));
         }
     }
 
@@ -469,8 +450,8 @@
 
             WorkUnitManager workUnitManager = (WorkUnitManager) dataMap.get(
                     WORK_UNIT_MANAGER_KEY);
-            Map<String, Class<SourceWrapperBase>> sourceWrapperMap = (Map<String, Class<SourceWrapperBase>>) dataMap.get(
-                SOURCE_WRAPPER_MAP_KEY);
+            Map<String, Class<SourceWrapperBase>> sourceWrapperMap =
+                    (Map<String, Class<SourceWrapperBase>>) dataMap.get(SOURCE_WRAPPER_MAP_KEY);
             Map<String, Source> jobSourceMap = (Map<String, Source>) dataMap.get(
                     JOB_SOURCE_MAP_KEY);
             Map<String, Integer> jobTaskCountMap = (Map<String, Integer>) dataMap.get(
