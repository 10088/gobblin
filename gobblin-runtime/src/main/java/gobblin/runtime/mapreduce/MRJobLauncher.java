/* (c) 2014 LinkedIn Corp. All rights reserved.
 *
 * Licensed under the Apache License, Version 2.0 (the "License"); you may not use
 * this file except in compliance with the License. You may obtain a copy of the
 * License at  http://www.apache.org/licenses/LICENSE-2.0
 *
 * Unless required by applicable law or agreed to in writing, software distributed
 * under the License is distributed on an "AS IS" BASIS, WITHOUT WARRANTIES OR
 * CONDITIONS OF ANY KIND, either express or implied.
 */

package gobblin.runtime.mapreduce;

import java.io.BufferedWriter;
import java.io.DataInputStream;
import java.io.DataOutputStream;
import java.io.IOException;
import java.io.InputStream;
import java.io.OutputStream;
import java.io.OutputStreamWriter;
import java.io.Writer;
import java.net.URI;
import java.util.List;
import java.util.Properties;
import java.util.concurrent.CountDownLatch;
import java.util.concurrent.TimeUnit;
import java.util.concurrent.TimeoutException;

import org.apache.hadoop.conf.Configuration;
import org.apache.hadoop.filecache.DistributedCache;
import org.apache.hadoop.fs.FileStatus;
import org.apache.hadoop.fs.FileSystem;
import org.apache.hadoop.fs.LocalFileSystem;
import org.apache.hadoop.fs.Path;
import org.apache.hadoop.fs.PathFilter;
import org.apache.hadoop.io.LongWritable;
import org.apache.hadoop.io.NullWritable;
import org.apache.hadoop.io.SequenceFile;
import org.apache.hadoop.io.Text;
import org.apache.hadoop.mapreduce.Counter;
import org.apache.hadoop.mapreduce.CounterGroup;
import org.apache.hadoop.mapreduce.Counters;
import org.apache.hadoop.mapreduce.Job;
import org.apache.hadoop.mapreduce.Mapper;
import org.apache.hadoop.mapreduce.lib.input.NLineInputFormat;
import org.apache.hadoop.mapreduce.lib.output.SequenceFileOutputFormat;
import org.slf4j.Logger;
import org.slf4j.LoggerFactory;

import com.codahale.metrics.Timer;
import com.google.common.base.Optional;
import com.google.common.base.Splitter;
import com.google.common.collect.Lists;
import com.google.common.io.Closer;
import com.google.common.util.concurrent.ServiceManager;

import gobblin.configuration.ConfigurationKeys;
import gobblin.configuration.WorkUnitState;
import gobblin.instrumented.Instrumented;
import gobblin.metastore.FsStateStore;
import gobblin.metastore.StateStore;
import gobblin.metrics.GobblinMetrics;
import gobblin.runtime.AbstractJobLauncher;
import gobblin.runtime.FileBasedJobLock;
import gobblin.runtime.JobLauncher;
import gobblin.runtime.JobLock;
import gobblin.runtime.JobState;
import gobblin.runtime.Task;
import gobblin.runtime.TaskExecutor;
import gobblin.runtime.TaskState;
import gobblin.runtime.TaskStateTracker;
import gobblin.runtime.util.JobMetrics;
import gobblin.runtime.util.MetricGroup;
import gobblin.runtime.util.MetricNames;
import gobblin.source.workunit.MultiWorkUnit;
import gobblin.source.workunit.WorkUnit;
import gobblin.util.JobLauncherUtils;


/**
 * An implementation of {@link JobLauncher} that launches a Gobblin job as a Hadoop MR job.
 *
 * <p>
 *     The basic idea of this implementation is to use mappers as containers to run tasks.
 *     In the Hadoop MP job, each mapper is responsible for executing one or more tasks.
 *     A mapper uses its input to get the paths of the files storing serialized work units,
 *     deserializes the work units and creates tasks, and executes the tasks in a thread
 *     pool. {@link TaskExecutor} and {@link Task} remain the same as in local single-node
 *     mode. Each mapper writes out task states upon task completion.
 * </p>
 *
 * @author ynli
 */
public class MRJobLauncher extends AbstractJobLauncher {

  private static final Logger LOG = LoggerFactory.getLogger(MRJobLauncher.class);

  private static final String JOB_NAME_PREFIX = "Gobblin-";

  private static final String WORK_UNIT_FILE_EXTENSION = ".wu";
  private static final String MULTI_WORK_UNIT_FILE_EXTENSION = ".mwu";

  private static final Splitter SPLITTER = Splitter.on(',').omitEmptyStrings().trimResults();

  private final Configuration conf;
  private final FileSystem fs;
  private final Job job;
  private final Path mrJobDir;

  public MRJobLauncher(Properties sysProps, Properties jobProps)
      throws Exception {
    this(sysProps, jobProps, new Configuration());
  }

  public MRJobLauncher(Properties properties, Properties jobProps, Configuration conf)
      throws Exception {
    super(properties, jobProps);

    this.conf = conf;

    // Add job config properties that also contains all framework config properties
    for (String name : this.jobProps.stringPropertyNames()) {
      this.conf.set(name, this.jobProps.getProperty(name));
    }

    // Let the job and all mappers finish even if some mappers fail
    this.conf.set("mapred.max.map.failures.percent", "100"); // For Hadoop 1.x
    this.conf.set("mapreduce.map.failures.maxpercent", "100"); // For Hadoop 2.x

    // Do not cancel delegation tokens after job has completed (HADOOP-7002)
    this.conf.setBoolean("mapreduce.job.complete.cancel.delegation.tokens", false);

    URI fsUri = URI.create(this.sysProps.getProperty(ConfigurationKeys.FS_URI_KEY, ConfigurationKeys.LOCAL_FS_URI));
    this.fs = FileSystem.get(fsUri, conf);

    this.mrJobDir = new Path(this.jobProps.getProperty(ConfigurationKeys.MR_JOB_ROOT_DIR_KEY), jobContext.getJobName());
    if (this.fs.exists(this.mrJobDir)) {
      LOG.warn("Job working directory already exists for job " + jobContext.getJobName());
      this.fs.delete(this.mrJobDir, true);
    }
    this.fs.mkdirs(this.mrJobDir);

    // Add dependent jars/files
    addDependencies();

    // Finally create the Hadoop job after all updates to conf are already made (including
    // adding dependent jars/files to the DistributedCache that also updates the conf)
    this.job = Job.getInstance(this.conf, JOB_NAME_PREFIX + this.jobContext.getJobName());

    startCancellationExecutor();
  }

  @Override
  public void close()
      throws IOException {
    try {
      if (!this.job.isComplete()) {
        LOG.info("Killing the Hadoop MR job for job " + this.jobContext.getJobId());
        this.job.killJob();
      }
    } finally {
      super.close();
    }
  }

  @Override
  protected void runWorkUnits(List<WorkUnit> workUnits)
      throws Exception {
    String jobName = this.jobContext.getJobName();
    JobState jobState = this.jobContext.getJobState();

    try {
      Optional<Timer.Context> cleanStagingDataTimer =
          Instrumented.timerContext(this.runtimeMetrics, MetricNames.RunJobTimings.CLEAN_STAGING_DATA);
      // Delete any staging directories that already exist before the Hadoop MR job starts
      JobLauncherUtils.cleanStagingData(JobLauncherUtils.flattenWorkUnits(workUnits), LOG);
      Instrumented.endTimer(cleanStagingDataTimer);

      Path jobOutputPath = prepareHadoopJob(workUnits);
      LOG.info("Launching Hadoop MR job " + this.job.getJobName());
      this.job.submit();

      // Set job tracking URL to the Hadoop job tracking URL if it is not set yet
      if (!jobState.contains(ConfigurationKeys.JOB_TRACKING_URL_KEY)) {
        jobState.setProp(ConfigurationKeys.JOB_TRACKING_URL_KEY, this.job.getTrackingURL());
      }

      Optional<Timer.Context> runMRJobTimer =
          Instrumented.timerContext(this.runtimeMetrics, MetricNames.RunJobTimings.RUN_MR_JOB);
      LOG.info(String.format("Waiting for Hadoop MR job %s to complete", this.job.getJobID()));
      this.job.waitForCompletion(true);
      Instrumented.endTimer(runMRJobTimer);

      if (this.cancellationRequested) {
        // Wait for the cancellation execution if it has been requested
        synchronized (this.cancellationExecution) {
          if (this.cancellationExecuted) {
            return;
          }
        }
      }

      jobState.setState(this.job.isSuccessful() ? JobState.RunningState.SUCCESSFUL : JobState.RunningState.FAILED);
      // Collect the output task states and add them to the job state
      jobState.addTaskStates(
          collectOutput(new Path(jobOutputPath, this.jobProps.getProperty(ConfigurationKeys.JOB_ID_KEY))));

      // Create a metrics set for this job run from the Hadoop counters.
      // The metrics set is to be persisted to the metrics store later.
      countersToMetrics(this.job.getCounters(),
          JobMetrics.get(jobName, this.jobProps.getProperty(ConfigurationKeys.JOB_ID_KEY)));
    } finally {
      cleanUpWorkingDirectory();
    }
  }

  @Override
  protected JobLock getJobLock()
      throws IOException {
    return new FileBasedJobLock(this.fs, this.jobProps.getProperty(ConfigurationKeys.JOB_LOCK_DIR_KEY),
        this.jobContext.getJobName());
  }

  @Override
  protected void executeCancellation() {
    try {
      if (!this.job.isComplete()) {
        LOG.info("Killing the Hadoop MR job for job " + this.jobContext.getJobId());
        this.job.killJob();
      }
    } catch (IllegalStateException ise) {
      LOG.error("The Hadoop MR job has not started for job " + this.jobContext.getJobId());
    } catch (IOException ioe) {
      LOG.error("Failed to kill the Hadoop MR job for job " + this.jobContext.getJobId());
    }
  }

  /**
   * Add dependent jars and files.
   */
<<<<<<< HEAD
  private Path prepareHadoopJob(Properties jobProps, List<WorkUnit> workUnits, Path mrJobDir)
      throws IOException {

    Optional<Timer.Context> distributedCacheSetupTimer =
        Instrumented.timerContext(this.runtimeMetrics, MetricNames.RunJobTimings.DISTRIBUTED_CACHE);
    Path jarFileDir = new Path(mrJobDir, "_jars");
=======
  private void addDependencies() throws IOException {
    Path jarFileDir = new Path(this.mrJobDir, "_jars");

>>>>>>> c39d45cd
    // Add framework jars to the classpath for the mappers/reducer
    if (jobProps.containsKey(ConfigurationKeys.FRAMEWORK_JAR_FILES_KEY)) {
      addJars(jarFileDir, jobProps.getProperty(ConfigurationKeys.FRAMEWORK_JAR_FILES_KEY));
    }

    // Add job-specific jars to the classpath for the mappers
    if (jobProps.containsKey(ConfigurationKeys.JOB_JAR_FILES_KEY)) {
      addJars(jarFileDir, jobProps.getProperty(ConfigurationKeys.JOB_JAR_FILES_KEY));
    }

    // Add other files (if any) the job depends on to DistributedCache
    if (jobProps.containsKey(ConfigurationKeys.JOB_LOCAL_FILES_KEY)) {
      addLocalFiles(new Path(this.mrJobDir, "_files"), jobProps.getProperty(ConfigurationKeys.JOB_LOCAL_FILES_KEY));
    }

    // Add files (if any) already on HDFS that the job depends on to DistributedCache
    if (jobProps.containsKey(ConfigurationKeys.JOB_HDFS_FILES_KEY)) {
      addHDFSFiles(jobProps.getProperty(ConfigurationKeys.JOB_HDFS_FILES_KEY));
    }
<<<<<<< HEAD
    Instrumented.endTimer(distributedCacheSetupTimer);

    Optional<Timer.Context> setupMRJobTimer =
        Instrumented.timerContext(this.runtimeMetrics, MetricNames.RunJobTimings.SETUP_MR_JOB);
=======
  }
>>>>>>> c39d45cd

  /**
   * Prepare the Hadoop MR job, including configuring the job and setting up the input/output paths.
   */
  private Path prepareHadoopJob(List<WorkUnit> workUnits)
      throws IOException {
    this.job.setJarByClass(MRJobLauncher.class);
    this.job.setMapperClass(TaskRunner.class);

    // The job is mapper-only
    this.job.setNumReduceTasks(0);

    this.job.setInputFormatClass(NLineInputFormat.class);
    this.job.setOutputFormatClass(GobblinOutputFormat.class);
    this.job.setMapOutputKeyClass(NullWritable.class);
    this.job.setMapOutputValueClass(NullWritable.class);

    // Turn off speculative execution
    this.job.setSpeculativeExecution(false);

    // Job input path is where input work unit files are stored
    Path jobInputPath = new Path(this.mrJobDir, "input");

    // Prepare job input
    Path jobInputFile = prepareJobInput(jobInputPath, workUnits);
    NLineInputFormat.addInputPath(this.job, jobInputFile);

    // Job output path is where serialized task states are stored
    Path jobOutputPath = new Path(this.mrJobDir, "output");
    SequenceFileOutputFormat.setOutputPath(this.job, jobOutputPath);

    if (this.jobProps.containsKey(ConfigurationKeys.MR_JOB_MAX_MAPPERS_KEY)) {
      // When there is a limit on the number of mappers, each mapper may run
      // multiple tasks if the total number of tasks is larger than the limit.
      int maxMappers = Integer.parseInt(this.jobProps.getProperty(ConfigurationKeys.MR_JOB_MAX_MAPPERS_KEY));
      if (workUnits.size() > maxMappers) {
        int numTasksPerMapper =
            workUnits.size() % maxMappers == 0 ? workUnits.size() / maxMappers : workUnits.size() / maxMappers + 1;
        NLineInputFormat.setNumLinesPerSplit(this.job, numTasksPerMapper);
      }
    }

    Instrumented.endTimer(setupMRJobTimer);

    return jobOutputPath;
  }

  /**
   * Add framework or job-specific jars to the classpath through DistributedCache
   * so the mappers can use them.
   */
  private void addJars(Path jarFileDir, String jarFileList)
      throws IOException {
    LocalFileSystem lfs = FileSystem.getLocal(this.conf);
    for (String jarFile : SPLITTER.split(jarFileList)) {
      Path srcJarFile = new Path(jarFile);
      FileStatus[] fileStatusList = lfs.globStatus(srcJarFile);
      for (FileStatus status : fileStatusList) {
        // DistributedCache requires absolute path, so we need to use makeQualified.
        Path destJarFile = new Path(this.fs.makeQualified(jarFileDir), status.getPath().getName());
        // Copy the jar file from local file system to HDFS
        this.fs.copyFromLocalFile(status.getPath(), destJarFile);
        // Then add the jar file on HDFS to the classpath
        LOG.info(String.format("Adding %s to classpath", destJarFile));
        DistributedCache.addFileToClassPath(destJarFile, this.conf, this.fs);
      }
    }
  }

  /**
   * Add local non-jar files the job depends on to DistributedCache.
   */
  private void addLocalFiles(Path jobFileDir, String jobFileList)
      throws IOException {
    DistributedCache.createSymlink(this.conf);
    for (String jobFile : SPLITTER.split(jobFileList)) {
      Path srcJobFile = new Path(jobFile);
      // DistributedCache requires absolute path, so we need to use makeQualified.
      Path destJobFile = new Path(this.fs.makeQualified(jobFileDir), srcJobFile.getName());
      // Copy the file from local file system to HDFS
      this.fs.copyFromLocalFile(srcJobFile, destJobFile);
      // Create a URI that is in the form path#symlink
      URI destFileUri = URI.create(destJobFile.toUri().getPath() + "#" + destJobFile.getName());
      LOG.info(String.format("Adding %s to DistributedCache", destFileUri));
      // Finally add the file to DistributedCache with a symlink named after the file name
      DistributedCache.addCacheFile(destFileUri, this.conf);
    }
  }

  /**
   * Add non-jar files already on HDFS that the job depends on to DistributedCache.
   */
  private void addHDFSFiles(String jobFileList)
      throws IOException {
    DistributedCache.createSymlink(this.conf);
    for (String jobFile : SPLITTER.split(jobFileList)) {
      Path srcJobFile = new Path(jobFile);
      // Create a URI that is in the form path#symlink
      URI srcFileUri = URI.create(srcJobFile.toUri().getPath() + "#" + srcJobFile.getName());
      LOG.info(String.format("Adding %s to DistributedCache", srcFileUri));
      // Finally add the file to DistributedCache with a symlink named after the file name
      DistributedCache.addCacheFile(srcFileUri, this.conf);
    }
  }

  /**
   * Prepare the job input.
   * @throws IOException
   */
  private Path prepareJobInput(Path jobInputPath, List<WorkUnit> workUnits) throws IOException {
    Closer closer = Closer.create();
    try {
      // The job input is a file named after the job ID listing all work unit file paths
      Path jobInputFile = new Path(jobInputPath, this.jobContext.getJobId() + ".wulist");
      // Open the job input file
      OutputStream os = closer.register(this.fs.create(jobInputFile));
      Writer osw = closer.register(new OutputStreamWriter(os, ConfigurationKeys.DEFAULT_CHARSET_ENCODING));
      Writer bw = closer.register(new BufferedWriter(osw));

      // Serialize each work unit into a file named after the task ID
      for (WorkUnit workUnit : workUnits) {
        Closer workUnitFileCloser = Closer.create();
        try {
          Path workUnitFile =
              new Path(jobInputPath, workUnit.getProp(ConfigurationKeys.TASK_ID_KEY)
                  + ((workUnit instanceof MultiWorkUnit) ? MULTI_WORK_UNIT_FILE_EXTENSION : WORK_UNIT_FILE_EXTENSION));
          os = workUnitFileCloser.register(this.fs.create(workUnitFile));
          DataOutputStream dos = workUnitFileCloser.register(new DataOutputStream(os));
          workUnit.write(dos);
          // Append the work unit file path to the job input file
          bw.write(workUnitFile.toUri().getPath() + "\n");
        } catch (Throwable t) {
          throw workUnitFileCloser.rethrow(t);
        } finally {
          workUnitFileCloser.close();
        }
      }

      return jobInputFile;
    } catch (Throwable t) {
      throw closer.rethrow(t);
    } finally {
      closer.close();
    }
  }

  /**
   * Collect the output {@link TaskState}s of the job as a list.
   */
  private List<TaskState> collectOutput(Path taskStatePath)
      throws IOException {
    List<TaskState> taskStates = Lists.newArrayList();

    FileStatus[] fileStatuses = this.fs.listStatus(taskStatePath, new PathFilter() {
      @Override
      public boolean accept(Path path) {
        return path.getName().endsWith(TASK_STATE_STORE_TABLE_SUFFIX);
      }
    });
    if (fileStatuses == null || fileStatuses.length == 0) {
      return taskStates;
    }

    for (FileStatus status : fileStatuses) {
      Closer closer = Closer.create();
      try {
        // Read out the task states
        SequenceFile.Reader reader =
            closer.register(new SequenceFile.Reader(this.fs, status.getPath(), this.fs.getConf()));
        Text text = new Text();
        TaskState taskState = new TaskState();
        while (reader.next(text, taskState)) {
          taskStates.add(taskState);
          taskState = new TaskState();
        }
      } catch (Throwable t) {
        throw closer.rethrow(t);
      } finally {
        closer.close();
      }
    }

    LOG.info(String.format("Collected task state of %d completed tasks", taskStates.size()));

    return taskStates;
  }

  /**
   * Cleanup the Hadoop MR working directory.
   */
  private void cleanUpWorkingDirectory() {
    try {
      if (this.fs.exists(this.mrJobDir)) {
        this.fs.delete(this.mrJobDir, true);
        LOG.info("Deleted working directory " + this.mrJobDir);
      }
    } catch (IOException ioe) {
      LOG.error("Failed to delete working directory " + this.mrJobDir);
    }
  }

  /**
   * Create a {@link gobblin.metrics.GobblinMetrics} instance for this job run from the Hadoop counters.
   */
  private void countersToMetrics(Counters counters, GobblinMetrics metrics) {
    // Write job-level counters
    CounterGroup jobCounterGroup = counters.getGroup(MetricGroup.JOB.name());
    for (Counter jobCounter : jobCounterGroup) {
      metrics.getCounter(jobCounter.getName()).inc(jobCounter.getValue());
    }

    // Write task-level counters
    CounterGroup taskCounterGroup = counters.getGroup(MetricGroup.TASK.name());
    for (Counter taskCounter : taskCounterGroup) {
      metrics.getCounter(taskCounter.getName()).inc(taskCounter.getValue());
    }
  }

  /**
   * The mapper class that runs assigned {@link WorkUnit}s.
   *
   * <p>
   *   The {@link #map} method de-serializes a {@link WorkUnit} (maybe a {@link MultiWorkUnit})
   *   from each input file and add the {@link WorkUnit} (or a list of {@link WorkUnit}s if it
   *   is a {@link MultiWorkUnit} to the list of {@link WorkUnit}s to run. The {@link #run} method
   *   actually runs the list of {@link WorkUnit}s in the {@link TaskExecutor}. This allows the
   *   {@link WorkUnit}s to be run in parallel if the {@link TaskExecutor} is configured to have
   *   more than one thread in its thread pool.
   * </p>
   */
  public static class TaskRunner extends Mapper<LongWritable, Text, NullWritable, NullWritable> {

    private FileSystem fs;
    private StateStore<TaskState> taskStateStore;
    private TaskExecutor taskExecutor;
    private TaskStateTracker taskStateTracker;
    private ServiceManager serviceManager;

    // A list of WorkUnits (flattened for MultiWorkUnits) to be run by this mapper
    private final List<WorkUnit> workUnits = Lists.newArrayList();

    @Override
    protected void setup(Context context) {
      try {
        this.fs = FileSystem.get(context.getConfiguration());
        this.taskStateStore = new FsStateStore<TaskState>(
            this.fs, SequenceFileOutputFormat.getOutputPath(context).toUri().getPath(), TaskState.class);
      } catch (IOException ioe) {
        throw new RuntimeException("Failed to setup the mapper task", ioe);
      }

      this.taskExecutor = new TaskExecutor(context.getConfiguration());
      this.taskStateTracker = new MRTaskStateTracker(context);
      this.serviceManager = new ServiceManager(Lists.newArrayList(this.taskExecutor, this.taskStateTracker));
      try {
        this.serviceManager.startAsync().awaitHealthy(5, TimeUnit.SECONDS);
      } catch (TimeoutException te) {
        LOG.error("Timed out while waiting for the service manager to start up", te);
        throw new RuntimeException(te);
      }
    }

    @Override
    public void run(Context context)
        throws IOException, InterruptedException {
      this.setup(context);

      try {
        // De-serialize and collect the list of WorkUnits to run
        while (context.nextKeyValue()) {
          this.map(context.getCurrentKey(), context.getCurrentValue(), context);
        }
        // Actually run the list of WorkUnits
        runWorkUnits(this.workUnits);
      } finally {
        this.cleanup(context);
      }
    }

    @Override
    public void map(LongWritable key, Text value, Context context)
        throws IOException, InterruptedException {
      WorkUnit workUnit =
          (value.toString().endsWith(MULTI_WORK_UNIT_FILE_EXTENSION) ? new MultiWorkUnit() : new WorkUnit());
      Closer closer = Closer.create();
      // Deserialize the work unit of the assigned task
      try {
        InputStream is = closer.register(this.fs.open(new Path(value.toString())));
        DataInputStream dis = closer.register((new DataInputStream(is)));
        workUnit.readFields(dis);
      } catch (Throwable t) {
        throw closer.rethrow(t);
      } finally {
        closer.close();
      }

      if (workUnit instanceof MultiWorkUnit) {
        this.workUnits.addAll(((MultiWorkUnit) workUnit).getWorkUnits());
      } else {
        this.workUnits.add(workUnit);
      }
    }

    @Override
    protected void cleanup(Context context)
        throws IOException, InterruptedException {
      try {
        this.serviceManager.stopAsync().awaitStopped(5, TimeUnit.SECONDS);
      } catch (TimeoutException te) {
        // Ignored
      }
    }

    /**
     * Run the given list of {@link WorkUnit}s sequentially. If any work unit/task fails,
     * an {@link java.io.IOException} is thrown so the mapper is failed and retried.
     */
    private void runWorkUnits(List<WorkUnit> workUnits)
        throws IOException, InterruptedException {
      if (workUnits.isEmpty()) {
        LOG.warn("No work units to run");
        return;
      }

      String jobId = workUnits.get(0).getProp(ConfigurationKeys.JOB_ID_KEY);
      JobMetrics jobMetrics = JobMetrics.get(null, jobId);

      for (WorkUnit workUnit : workUnits) {
        workUnit.setProp(Instrumented.METRIC_CONTEXT_NAME_KEY, jobMetrics.getName());
        String taskId = workUnit.getProp(ConfigurationKeys.TASK_ID_KEY);
        // Delete the task state file for the task if it already exists.
        // This usually happens if the task is retried upon failure.
        if (this.taskStateStore.exists(jobId, taskId + TASK_STATE_STORE_TABLE_SUFFIX)) {
          this.taskStateStore.delete(jobId, taskId + TASK_STATE_STORE_TABLE_SUFFIX);
        }
      }

      CountDownLatch countDownLatch = new CountDownLatch(workUnits.size());
      List<Task> tasks = AbstractJobLauncher.submitWorkUnits(
          jobId, workUnits, this.taskStateTracker, this.taskExecutor, countDownLatch);

      LOG.info(String.format("Waiting for submitted tasks of job %s to complete...", jobId));
      while (countDownLatch.getCount() > 0) {
        LOG.info(String
            .format("%d out of %d tasks of job %s are running", countDownLatch.getCount(), workUnits.size(), jobId));
        countDownLatch.await(10, TimeUnit.SECONDS);
      }
      LOG.info(String.format("All tasks of job %s have completed", jobId));

      boolean hasTaskFailure = false;
      for (Task task : tasks) {
        LOG.info("Writing task state for task " + task.getTaskId());
        this.taskStateStore.put(task.getJobId(), task.getTaskId() + TASK_STATE_STORE_TABLE_SUFFIX, task.getTaskState());

        if (task.getTaskState().getWorkingState() == WorkUnitState.WorkingState.FAILED) {
          hasTaskFailure = true;
        }
      }

      if (hasTaskFailure) {
        throw new IOException("Not all tasks completed successfully");
      }
    }
  }
}<|MERGE_RESOLUTION|>--- conflicted
+++ resolved
@@ -238,18 +238,11 @@
   /**
    * Add dependent jars and files.
    */
-<<<<<<< HEAD
-  private Path prepareHadoopJob(Properties jobProps, List<WorkUnit> workUnits, Path mrJobDir)
-      throws IOException {
-
+  private void addDependencies() throws IOException {
     Optional<Timer.Context> distributedCacheSetupTimer =
         Instrumented.timerContext(this.runtimeMetrics, MetricNames.RunJobTimings.DISTRIBUTED_CACHE);
-    Path jarFileDir = new Path(mrJobDir, "_jars");
-=======
-  private void addDependencies() throws IOException {
     Path jarFileDir = new Path(this.mrJobDir, "_jars");
 
->>>>>>> c39d45cd
     // Add framework jars to the classpath for the mappers/reducer
     if (jobProps.containsKey(ConfigurationKeys.FRAMEWORK_JAR_FILES_KEY)) {
       addJars(jarFileDir, jobProps.getProperty(ConfigurationKeys.FRAMEWORK_JAR_FILES_KEY));
@@ -269,20 +262,17 @@
     if (jobProps.containsKey(ConfigurationKeys.JOB_HDFS_FILES_KEY)) {
       addHDFSFiles(jobProps.getProperty(ConfigurationKeys.JOB_HDFS_FILES_KEY));
     }
-<<<<<<< HEAD
     Instrumented.endTimer(distributedCacheSetupTimer);
-
+  }
+
+  /**
+   * Prepare the Hadoop MR job, including configuring the job and setting up the input/output paths.
+   */
+  private Path prepareHadoopJob(List<WorkUnit> workUnits)
+      throws IOException {
     Optional<Timer.Context> setupMRJobTimer =
         Instrumented.timerContext(this.runtimeMetrics, MetricNames.RunJobTimings.SETUP_MR_JOB);
-=======
-  }
->>>>>>> c39d45cd
-
-  /**
-   * Prepare the Hadoop MR job, including configuring the job and setting up the input/output paths.
-   */
-  private Path prepareHadoopJob(List<WorkUnit> workUnits)
-      throws IOException {
+
     this.job.setJarByClass(MRJobLauncher.class);
     this.job.setMapperClass(TaskRunner.class);
 
