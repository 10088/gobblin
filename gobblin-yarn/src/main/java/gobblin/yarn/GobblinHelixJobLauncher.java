/*
 * Copyright (C) 2014-2015 LinkedIn Corp. All rights reserved.
 *
 * Licensed under the Apache License, Version 2.0 (the "License"); you may not use
 * this file except in compliance with the License. You may obtain a copy of the
 * License at  http://www.apache.org/licenses/LICENSE-2.0
 *
 * Unless required by applicable law or agreed to in writing, software distributed
 * under the License is distributed on an "AS IS" BASIS, WITHOUT WARRANTIES OR
 * CONDITIONS OF ANY KIND, either express or implied.
 */

package gobblin.yarn;

import java.io.IOException;
import java.util.List;
import java.util.Map;
import java.util.Properties;
import java.util.Queue;

import org.apache.hadoop.conf.Configuration;
import org.apache.hadoop.fs.FileStatus;
import org.apache.hadoop.fs.FileSystem;
import org.apache.hadoop.fs.Path;
import org.apache.hadoop.fs.PathFilter;
import org.apache.hadoop.io.Text;
import org.apache.helix.HelixManager;
import org.apache.helix.task.JobConfig;
import org.apache.helix.task.JobQueue;
import org.apache.helix.task.TaskConfig;
import org.apache.helix.task.TaskDriver;
import org.apache.helix.task.TaskUtil;
import org.apache.helix.task.WorkflowContext;
import org.slf4j.Logger;
import org.slf4j.LoggerFactory;

import com.google.common.collect.ImmutableList;
import com.google.common.collect.Maps;
import com.google.common.collect.Queues;
import com.google.common.io.Closer;

import gobblin.configuration.ConfigurationKeys;
import gobblin.runtime.AbstractJobLauncher;
import gobblin.runtime.FileBasedJobLock;
import gobblin.runtime.JobLauncher;
import gobblin.runtime.JobLock;
import gobblin.runtime.JobState;
import gobblin.runtime.TaskState;
import gobblin.source.workunit.MultiWorkUnit;
import gobblin.source.workunit.WorkUnit;
import gobblin.util.ParallelRunner;
import gobblin.util.SerializationUtils;


/**
 * An implementation of {@link JobLauncher} that launches a Gobblin job on Yarn using the Helix task framework.
 *
 * <p>
 *   This class uses the Helix task execution framework to run tasks of Gobblin jobs. It creates one Helix
 *   {@link JobQueue} per job and submits every scheduled runs of a job to its {@link JobQueue}, where Helix
 *   picks up them and submit them for execution. After submitting the job run to its {@link JobQueue}, it
 *   waits for the job to complete and collects the output {@link TaskState}(s) upon completion.
 * </p>
 *
 * <p>
 *   Each {@link WorkUnit} of the job is persisted to the {@link FileSystem} of choice and the path to the file
 *   storing the serialized {@link WorkUnit} is passed to the Helix task running the {@link WorkUnit} as a
 *   user-defined property {@link GobblinYarnConfigurationKeys#WORK_UNIT_FILE_PATH}. Upon startup, the Helix
 *   task reads the property for the file path and de-serializes the {@link WorkUnit} from the file.
 * </p>
 *
 * <p>
 *   This class runs in the {@link GobblinApplicationMaster}. The actual task execution happens in the Yarn
 *   containers and is managed by the {@link GobblinWorkUnitRunner}.
 * </p>
 *
 * @author ynli
 */
public class GobblinHelixJobLauncher extends AbstractJobLauncher {

  private static final Logger LOGGER = LoggerFactory.getLogger(GobblinHelixJobLauncher.class);

  private static final String WORK_UNIT_FILE_EXTENSION = ".wu";

  private final HelixManager helixManager;
  private final TaskDriver helixTaskDriver;
  private final String helixQueueName;
  private final String jobResourceName;

  private final FileSystem fs;
  private final Path appWorkDir;
  private final Path inputWorkUnitDir;

  private final int stateSerDeRunnerThreads;

  private volatile boolean jobSubmitted = false;
  private volatile boolean jobComplete = false;

  public GobblinHelixJobLauncher(Properties jobProps, HelixManager helixManager, Path appWorkDir) throws Exception {
    super(jobProps);

    this.helixManager = helixManager;
    this.helixTaskDriver = new TaskDriver(this.helixManager);

    this.fs = FileSystem.get(new Configuration());
    this.appWorkDir = appWorkDir;
    this.inputWorkUnitDir = new Path(appWorkDir, GobblinYarnConfigurationKeys.INPUT_WORK_UNIT_DIR_NAME);

    this.helixQueueName = this.jobContext.getJobName();
    this.jobResourceName = TaskUtil.getNamespacedJobName(this.helixQueueName, this.jobContext.getJobId());

    this.stateSerDeRunnerThreads = Integer.parseInt(jobProps.getProperty(ParallelRunner.PARALLEL_RUNNER_THREADS_KEY,
        Integer.toString(ParallelRunner.DEFAULT_PARALLEL_RUNNER_THREADS)));
  }

  @Override
  public void close() throws IOException {
    try {
      executeCancellation();
    } finally {
      super.close();
    }
  }

  @Override
  protected void runWorkUnits(List<WorkUnit> workUnits) throws Exception {
    try {
      submitJobToHelix(createJob(workUnits));
      LOGGER.info(String.format("Submitted job %s to Helix", this.jobContext.getJobId()));
      this.jobSubmitted = true;

      waitForJobCompletion();
      LOGGER.info(String.format("Job %s completed", this.jobContext.getJobId()));
      this.jobComplete = true;

      List<TaskState> outputTaskStates = collectOutputTaskStates();
      if (outputTaskStates.size() < this.jobContext.getJobState().getTaskCount()) {
        // If the number of collected task states is less than the number of tasks in the job
        LOGGER.error(String.format("Collected %d task states while expecting %d task states", outputTaskStates.size(),
            this.jobContext.getJobState().getTaskCount()));
        this.jobContext.getJobState().setState(JobState.RunningState.FAILED);
      }
      this.jobContext.getJobState().addTaskStates(outputTaskStates);
    } finally {
      deletePersistedWorkUnitsForJob();
    }
  }

  @Override
  protected JobLock getJobLock() throws IOException {
    return new FileBasedJobLock(this.fs, this.jobProps.getProperty(ConfigurationKeys.JOB_LOCK_DIR_KEY),
        this.jobContext.getJobName());
  }

  @Override
  protected void executeCancellation() {
    if (this.jobSubmitted && !this.jobComplete) {
      this.helixTaskDriver.deleteJob(this.helixQueueName, this.jobContext.getJobId());
    }
  }

  /**
   * Create a job from a given batch of {@link WorkUnit}s.
   */
  private JobConfig.Builder createJob(List<WorkUnit> workUnits) throws IOException {
    Map<String, TaskConfig> taskConfigMap = Maps.newHashMap();

    Closer closer = Closer.create();
    try {
      ParallelRunner stateSerDeRunner = closer.register(new ParallelRunner(this.stateSerDeRunnerThreads, this.fs));

      for (WorkUnit workUnit : workUnits) {
        addWorkUnit(workUnit, stateSerDeRunner, taskConfigMap);
      }

      Path jobStateFilePath = new Path(this.appWorkDir, this.jobContext.getJobId() + "." + JOB_STATE_FILE_NAME);
      SerializationUtils.serializeState(this.fs, jobStateFilePath, this.jobContext.getJobState());
    } catch (Throwable t) {
      throw closer.rethrow(t);
    } finally {
      closer.close();
    }

    JobConfig.Builder jobConfigBuilder = new JobConfig.Builder();
    jobConfigBuilder.setMaxAttemptsPerTask(this.jobContext.getJobState().getPropAsInt(
        ConfigurationKeys.MAX_TASK_RETRIES_KEY, ConfigurationKeys.DEFAULT_MAX_TASK_RETRIES));
    jobConfigBuilder.setFailureThreshold(workUnits.size());
    jobConfigBuilder.addTaskConfigMap(taskConfigMap).setCommand(GobblinWorkUnitRunner.GOBBLIN_TASK_FACTORY_NAME);

    return jobConfigBuilder;
  }

  /**
   * Submit a job to run.
   */
  private void submitJobToHelix(JobConfig.Builder jobConfigBuilder) throws Exception {
    // Create one queue for each job with the job name being the queue name
    JobQueue jobQueue = new JobQueue.Builder(this.helixQueueName).build();
    try {
      this.helixTaskDriver.createQueue(jobQueue);
    } catch (IllegalArgumentException iae) {
      LOGGER.info(String.format("Job queue %s already exists", jobQueue.getName()));
    }

    // Put the job into the queue
    this.helixTaskDriver.enqueueJob(this.jobContext.getJobName(), this.jobContext.getJobId(), jobConfigBuilder);
  }

  /**
   * Add a single {@link WorkUnit} (flattened).
   */
  private void addWorkUnit(WorkUnit workUnit, ParallelRunner stateSerDeRunner,
      Map<String, TaskConfig> taskConfigMap) throws IOException {
    String workUnitFilePath = persistWorkUnit(
        new Path(this.inputWorkUnitDir, this.jobContext.getJobId()), workUnit, stateSerDeRunner);

    Map<String, String> rawConfigMap = Maps.newHashMap();
    rawConfigMap.put(GobblinYarnConfigurationKeys.WORK_UNIT_FILE_PATH, workUnitFilePath);
    rawConfigMap.put(ConfigurationKeys.JOB_NAME_KEY, this.jobContext.getJobName());
    rawConfigMap.put(ConfigurationKeys.JOB_ID_KEY, this.jobContext.getJobId());
    rawConfigMap.put(ConfigurationKeys.TASK_ID_KEY, workUnit.getId());
    rawConfigMap.put(GobblinYarnConfigurationKeys.TASK_SUCCESS_OPTIONAL_KEY, "true");

    taskConfigMap.put(workUnit.getId(), TaskConfig.from(rawConfigMap));
  }

  /**
   * Persist a single {@link WorkUnit} (flattened) to a file.
   */
  private String persistWorkUnit(Path workUnitFileDir, WorkUnit workUnit, ParallelRunner stateSerDeRunner)
      throws IOException {
    String workUnitFileName = workUnit.getId() + (workUnit instanceof MultiWorkUnit ?
        MULTI_WORK_UNIT_FILE_EXTENSION : WORK_UNIT_FILE_EXTENSION);
    Path workUnitFile = new Path(workUnitFileDir, workUnitFileName);
    stateSerDeRunner.serializeToFile(workUnit, workUnitFile);
    return workUnitFile.toString();
  }

  private void waitForJobCompletion() throws InterruptedException {
    while (true) {
      WorkflowContext workflowContext = TaskUtil.getWorkflowContext(this.helixManager, this.helixQueueName);
      if (workflowContext != null) {
        org.apache.helix.task.TaskState helixJobState = workflowContext.getJobState(this.jobResourceName);
        if (helixJobState == org.apache.helix.task.TaskState.COMPLETED ||
            helixJobState == org.apache.helix.task.TaskState.FAILED ||
            helixJobState == org.apache.helix.task.TaskState.STOPPED) {
          this.jobContext.getJobState().setStartTime(workflowContext.getStartTime());
          this.jobContext.getJobState().setEndTime(workflowContext.getFinishTime());
          return;
        }
      }

<<<<<<< HEAD
      Thread.sleep(1000);
=======
      Thread.sleep(100);
>>>>>>> 87a344c3
    }
  }

  private List<TaskState> collectOutputTaskStates() throws IOException {
    Path outputTaskStateDir = new Path(this.appWorkDir, GobblinYarnConfigurationKeys.OUTPUT_TASK_STATE_DIR_NAME +
        Path.SEPARATOR + this.jobContext.getJobId());

    FileStatus[] fileStatuses = this.fs.listStatus(outputTaskStateDir, new PathFilter() {
      @Override
      public boolean accept(Path path) {
        return path.getName().endsWith(TASK_STATE_STORE_TABLE_SUFFIX);
      }
    });
    if (fileStatuses == null || fileStatuses.length == 0) {
      return ImmutableList.of();
    }

    Queue<TaskState> taskStateQueue = Queues.newConcurrentLinkedQueue();

    Closer closer = Closer.create();
    try {
      ParallelRunner stateSerDeRunner = closer.register(new ParallelRunner(this.stateSerDeRunnerThreads, this.fs));
      for (FileStatus status : fileStatuses) {
        LOGGER.info("Found output task state file " + status.getPath());
        stateSerDeRunner.deserializeFromSequenceFile(Text.class, TaskState.class, status.getPath(), taskStateQueue);
      }
    } catch (Throwable t) {
      throw closer.rethrow(t);
    } finally {
      closer.close();
    }

    LOGGER.info(String.format("Collected task state of %d completed tasks", taskStateQueue.size()));

    return ImmutableList.copyOf(taskStateQueue);
  }

  /**
   * Delete persisted {@link WorkUnit}s upon job completion.
   */
  private void deletePersistedWorkUnitsForJob() throws IOException {
    Path workUnitDir = new Path(this.inputWorkUnitDir, this.jobContext.getJobId());
    if (this.fs.exists(workUnitDir)) {
      LOGGER.info("Deleting persisted work units under " + workUnitDir);
      this.fs.delete(workUnitDir, true);
    }
  }
}<|MERGE_RESOLUTION|>--- conflicted
+++ resolved
@@ -250,11 +250,7 @@
         }
       }
 
-<<<<<<< HEAD
       Thread.sleep(1000);
-=======
-      Thread.sleep(100);
->>>>>>> 87a344c3
     }
   }
 
